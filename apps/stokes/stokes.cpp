--- conflicted
+++ resolved
@@ -62,7 +62,7 @@
         scalar_type x3 = std::pow(p.x(), 3.);
         scalar_type x4 = std::pow(p.x(), 4.);
         scalar_type y1 = p.y();
-<<<<<<< HEAD
+
         scalar_type y2 = y1 * y1;
         scalar_type y3 = y2 * y1;
         scalar_type y4 = y2 * y2;
@@ -83,17 +83,6 @@
         //sym laplacian
         //ret(0) = - 0.5 * ( cx * ay + bx * dy ) + 5.* x4;
         //ret(1) = + 0.5 * ( cy * ax + by * dx ) + 5.* y4;
-=======
-        scalar_type y2 = std::pow(p.y(), 2.);
-        scalar_type y3 = std::pow(p.y(), 3.);
-        scalar_type y4 = std::pow(p.y(), 4.);
-
-        ret(0) = -(12.* x2 - 12.* x1 + 2.) * ( 4. * y3 - 6. * y2 + 2.* y1 )
-                 -(x4 - 2. * x3 + x2 ) * (24. * y1 - 12.) + 5.* x4;
-
-        ret(1) = +(12.* y2 - 12.* y1 + 2.) * ( 4. * x3 - 6. * x2 + 2.* x1 )
-                 +(y4 - 2. * y3 + y2 ) * (24. * x1 - 12.) +  5.* y4;
->>>>>>> 7317e75d
 
         return ret;
     };
@@ -123,7 +112,6 @@
 
     for (auto cl : msh)
     {
-<<<<<<< HEAD
         //auto gr = make_hho_vector_symmetric_laplacian(msh, cl, hdi);
         auto gr = make_hho_vector_laplacian(msh, cl, hdi);
 
@@ -259,9 +247,6 @@
         //std::cout << "size gr_Rhs : "<< gr.first.rows() << " x "<< gr.first.cols() << std::endl;
         //auto gr_2 = make_hho_sym_gradrec_matrix(msh, cl, hdi);
         //std::cout << "size gr_Rhs : "<< gr_2.first.rows() << " x "<< gr_2.first.cols() << std::endl;
-=======
-        auto gr = make_hho_vector_laplacian(msh, cl, hdi);
->>>>>>> 7317e75d
 
         Matrix<scalar_type, Dynamic, Dynamic> stab;
         stab = make_hho_fancy_stabilization_vector(msh, cl, gr.first, hdi);
@@ -334,13 +319,13 @@
     meshfiles.push_back("../../../diskpp/meshes/2D_triangles/fvca5/mesh1_6.typ1");
     */
 
-    
+
     meshfiles.push_back("../../../diskpp/meshes/2D_quads/fvca5/mesh2_1.typ1");
     meshfiles.push_back("../../../diskpp/meshes/2D_quads/fvca5/mesh2_2.typ1");
     meshfiles.push_back("../../../diskpp/meshes/2D_quads/fvca5/mesh2_3.typ1");
     meshfiles.push_back("../../../diskpp/meshes/2D_quads/fvca5/mesh2_4.typ1");
     meshfiles.push_back("../../../diskpp/meshes/2D_quads/fvca5/mesh2_5.typ1");
-    
+
 
     /*
     meshfiles.push_back("../../../diskpp/meshes/2D_hex/fvca5/hexagonal_1.typ1");
